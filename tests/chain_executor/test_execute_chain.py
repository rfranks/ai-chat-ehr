--- conflicted
+++ resolved
@@ -7,13 +7,9 @@
 from typing import Any, Dict, Sequence, TYPE_CHECKING
 
 if TYPE_CHECKING:
-<<<<<<< HEAD
-    from shared.llm.prompt_builder import PromptTemplateSpec as PromptTemplateSpecType
-=======
     from shared.llm.prompt_builder import (
         PromptTemplateSpec as PromptTemplateSpecType,
     )
->>>>>>> 1ff6c7eb
     from shared.models.chat import EHRPatientContext as EHRPatientContextType
 else:
     PromptTemplateSpecType = Any
