--- conflicted
+++ resolved
@@ -81,16 +81,13 @@
   ```bash
   curl "http://localhost:8002/patients/123456/context" | jq
   ```
-<<<<<<< HEAD
-  Include one or more `categories` query parameters to filter the response to
+* Include one or more `categories` query parameters to filter the response to
   specific data domains (for example, only labs and the care team):
   ```bash
   curl "http://localhost:8002/patients/123456/context?categories=labs&categories=careTeam" | jq
-=======
 * Discover available LLM providers and metadata from the chain executor service:
   ```bash
   curl http://localhost:8003/chains/models | jq
->>>>>>> 1ff6c7eb
   ```
 * Execute a two-step chain that pulls patient context and drafts a clinical plan:
   ```bash
