--- conflicted
+++ resolved
@@ -19,7 +19,6 @@
 from pydantic_settings import BaseSettings, SettingsConfigDict
 
 from shared.config.settings import Settings, get_settings
-<<<<<<< HEAD
 from shared.llm import (
     InvalidPromptTemplateError,
     MissingPromptTemplateError,
@@ -30,10 +29,7 @@
     resolve_model_spec,
     resolve_provider,
 )
-=======
-from shared.llm import resolve_model_spec, resolve_provider
 from shared.llm.chains.category_classifier import CategoryClassifier
->>>>>>> c4b73682
 from shared.models.chain import (
     ChainExecutionRequest,
     ChainExecutionResponse,
