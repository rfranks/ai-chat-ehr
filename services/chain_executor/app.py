--- conflicted
+++ resolved
@@ -243,11 +243,7 @@
         if not normalized:
             raise PatientContextServiceError("Patient identifier cannot be empty")
 
-<<<<<<< HEAD
-        params: list[tuple[str, str | int | float | bool | None]] | None = None
-=======
         params: httpx.QueryParams | None = None
->>>>>>> 1ff6c7eb
         if categories:
             params = httpx.QueryParams(
                 [("categories", slug) for slug in categories if slug]
