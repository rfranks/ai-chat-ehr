"""Firestore client abstractions for the anonymizer service."""

from __future__ import annotations

import os
from abc import ABC, abstractmethod
from pathlib import Path
from typing import Any, Iterable, Mapping

from .fixtures import discover_fixture_paths, load_document_fixtures

ENV_DATA_SOURCE = "ANONYMIZER_FIRESTORE_SOURCE"
ENV_CREDENTIALS = "ANONYMIZER_FIRESTORE_CREDENTIALS"
ENV_PROJECT_ID = "ANONYMIZER_FIRESTORE_PROJECT"
ENV_FIXTURE_DIRECTORY = "ANONYMIZER_FIRESTORE_FIXTURES_DIR"

MODE_FIXTURES = "fixtures"
MODE_CREDENTIALS = "credentials"

PATIENT_COLLECTION = "patients"


class FirestoreConfigurationError(RuntimeError):
    """Raised when Firestore configuration is invalid."""


class FirestoreDataSourceError(RuntimeError):
    """Raised when Firestore access fails in a sanitized manner."""

    def __init__(
        self, message: str, *, context: Mapping[str, Any] | None = None
    ) -> None:
        super().__init__(message)
        self.context = dict(context or {})


class FirestoreDataSource(ABC):
    """Interface that encapsulates patient document retrieval from Firestore."""

    @abstractmethod
    def get_patient(
        self, collection: str, document_id: str
    ) -> Mapping[str, Any] | None:
        """Return the patient document from the provided collection."""


class FixtureFirestoreDataSource(FirestoreDataSource):
    """Firestore data source backed by JSON fixtures on disk."""

    def __init__(
        self,
        *,
        collection: str = PATIENT_COLLECTION,
        fixtures: Mapping[str, Mapping[str, Any]] | None = None,
        fixture_paths: Iterable[Path] | None = None,
    ) -> None:
        if fixtures is None:
            if fixture_paths is None:
                fixture_paths = discover_fixture_paths()
            fixtures = load_document_fixtures(fixture_paths)
        self._collection = collection
        self._fixtures = {
            document_id: dict(payload) for document_id, payload in fixtures.items()
        }

    def get_patient(
        self, collection: str, document_id: str
    ) -> Mapping[str, Any] | None:
        if collection != self._collection:
            return None

        payload = self._fixtures.get(document_id)
        if payload is None:
            return None

        return dict(payload)


class CredentialedFirestoreDataSource(FirestoreDataSource):
    """Firestore data source backed by Google Cloud credentials."""

    def __init__(
        self,
        *,
        credentials_path: Path,
        project_id: str | None = None,
        client: Any | None = None,
    ) -> None:
        self.credentials_path = Path(credentials_path)
        self.project_id = project_id
        self._client = client or self._create_client()

    def _create_client(self) -> Any:
        try:
            from google.cloud import firestore  # type: ignore[import]
        except ImportError as exc:  # pragma: no cover - dependency is optional in tests
            raise FirestoreConfigurationError(
                "google-cloud-firestore must be installed to use the credentialed Firestore data source."
            ) from exc

        if not self.credentials_path.exists():
            raise FirestoreConfigurationError(
                f"Firestore credentials file '{self.credentials_path}' does not exist."
            )

        kwargs: dict[str, Any] = {}
        if self.project_id:
            kwargs["project"] = self.project_id

        return firestore.Client.from_service_account_json(
            str(self.credentials_path), **kwargs
        )

    def _raise_sanitized_error(
        self, collection: str, document_id: str, error: Exception
    ) -> None:
        error_type = error.__class__.__name__
        message = (
            "Failed to fetch Firestore document '<redacted>' "
            f"from collection '{collection}'. Reason: {error_type}."
        )
        context = {
            "collection": collection,
            "document_id": "<redacted>",
            "project_id": self.project_id,
            "error_type": error_type,
        }
        raise FirestoreDataSourceError(message, context=context) from None

    def get_patient(
        self, collection: str, document_id: str
    ) -> Mapping[str, Any] | None:
        try:
            document_reference = self._client.collection(collection).document(
                document_id
            )
            snapshot = document_reference.get()
        except (
            Exception
        ) as exc:  # pragma: no cover - error paths validated via unit tests
            self._raise_sanitized_error(collection, document_id, exc)
        if not getattr(snapshot, "exists", False):
            return None

        payload = snapshot.to_dict()
        if payload is None:
            return None

        return dict(payload)


def _load_fixture_paths_from_env() -> Iterable[Path] | None:
    directory = os.getenv(ENV_FIXTURE_DIRECTORY)
    if not directory:
        return None

    fixture_dir = Path(directory)
    if not fixture_dir.exists():
        raise FirestoreConfigurationError(
            f"Configured fixture directory '{fixture_dir}' does not exist."
        )

    return sorted(path for path in fixture_dir.glob("*.json") if path.is_file())


def create_firestore_data_source() -> FirestoreDataSource:
    """Return a configured Firestore data source based on environment variables."""

    raw_mode = os.getenv(ENV_DATA_SOURCE)
<<<<<<< HEAD
    mode = (raw_mode.strip() if raw_mode is not None else MODE_FIXTURES).lower()
=======
    if raw_mode is None:
        mode = MODE_FIXTURES
    else:
        stripped_mode = raw_mode.strip()
        mode = stripped_mode.lower() if stripped_mode else MODE_FIXTURES
>>>>>>> a90ad4bc

    if mode == MODE_FIXTURES:
        fixture_paths = _load_fixture_paths_from_env()
        return FixtureFirestoreDataSource(fixture_paths=fixture_paths)

    if mode == MODE_CREDENTIALS:
        credentials_path = os.getenv(ENV_CREDENTIALS)
        if not credentials_path:
            raise FirestoreConfigurationError(
                "Firestore credentials are required when using the credentialed data source."
            )
        project_id = os.getenv(ENV_PROJECT_ID) or None
        return CredentialedFirestoreDataSource(
            credentials_path=Path(credentials_path),
            project_id=project_id,
        )

    raise FirestoreConfigurationError(
        f"Unsupported Firestore data source mode '{mode}'. Supported modes: {MODE_FIXTURES}, {MODE_CREDENTIALS}."
    )


__all__ = [
    "ENV_CREDENTIALS",
    "ENV_DATA_SOURCE",
    "ENV_FIXTURE_DIRECTORY",
    "ENV_PROJECT_ID",
    "MODE_CREDENTIALS",
    "MODE_FIXTURES",
    "PATIENT_COLLECTION",
    "FirestoreDataSource",
    "FixtureFirestoreDataSource",
    "CredentialedFirestoreDataSource",
    "FirestoreDataSourceError",
    "create_firestore_data_source",
    "FirestoreConfigurationError",
]<|MERGE_RESOLUTION|>--- conflicted
+++ resolved
@@ -167,15 +167,11 @@
     """Return a configured Firestore data source based on environment variables."""
 
     raw_mode = os.getenv(ENV_DATA_SOURCE)
-<<<<<<< HEAD
-    mode = (raw_mode.strip() if raw_mode is not None else MODE_FIXTURES).lower()
-=======
     if raw_mode is None:
         mode = MODE_FIXTURES
     else:
         stripped_mode = raw_mode.strip()
         mode = stripped_mode.lower() if stripped_mode else MODE_FIXTURES
->>>>>>> a90ad4bc
 
     if mode == MODE_FIXTURES:
         fixture_paths = _load_fixture_paths_from_env()
